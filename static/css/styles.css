html {
    height: 100%;
    overflow: hidden;
}

body {
    font-family: Tahoma, sans-serif;
    margin: 0;
    padding: 0;
    box-sizing: border-box;
}

/* ---------------------------------------------------------------- */
/* Navigation Bar Styling */
.navbar {
    position: fixed;
    display: flex;
    justify-content: space-between;
    align-items: center;

    height: 40px;
    padding: 10px 20px;
    top: 0;
    width: 100%;
    box-shadow: 0 0 20px rgba(0,0,0,1);

    background-color: black;
    color: #fff;
    font-weight: bold;
    font-size: small;
    text-decoration: none;
}
.navbar .logo {
    display: flex;
    align-items: center;
}
.navbar .logo .logo-img {
    height: 50px;
    width: auto;
    margin-right: 0;
    margin-left: -10px;
}
.navbar .logo h2 {
    color: white;
    margin: 0;
}
.hamburger {
    display: none;
    font-size: 30px;
    color: white;
    background: none;
    border: none;
    cursor: pointer;
    transition: color 0.3s;
    margin-right: 10px;
}
.nav-container {
    display: flex;
    align-items: center;
    margin-right: 20px;
}
.nav-links, .auth-links {
    display: flex;
    list-style-type: none;
}
.nav-links li {
    margin-right: 3.5rem;
}
.nav-links li a , .auth-links li a {
    color: white;
    text-decoration: none;
}
.auth-links li {
    margin-right: 2rem;
    background-color: #2b7aff;
    color: #fff;
    padding: 0.5rem 2rem;
    border-radius: 20px;
    text-decoration: none;
}
.navbar ul li a.active {
    color: #2b7aff;
}

.auth-links li:hover {
    transform: scale(1.05);
    transition: transform 0.2s ease-in-out;
}
.auth-links li:not(:hover) {
    transform: scale(1);
    transition: transform 0.2s ease-in-out;
}

/* Navigation Bar Shrunk Styling */
@media (max-width: 960px) {
    .navbar {
        height: 40px;
        padding: 10px 20px;
    }
    .hamburger-auth-group {
        display: flex;
        justify-content: space-between;
        align-items: center;
    }
    .hamburger {
        display: flex;
    }
    .hamburger:hover {
        transform: scale(1.1);
        transition: transform 0.2s ease-in-out;
    }
    .hamburger:not(:hover) {
        transform: scale(1);
        transition: transform 0.2s ease-in-out;
    }

    .nav-links {
        display: none;
        position: absolute;
        flex-direction: column;

        top: 78%;
        left: 0;
        width: 100%;

        background-color: black;
        box-shadow: 0 0 20px rgba(0,0,0,1);
    }
    .auth-links {
        text-decoration: none;
    }
    .auth-links li {
        padding: 0.5rem 1rem;
    }
    .nav-links li {
        text-align: left;
        display: block;
        margin: 1.5rem 0;
    }
    .nav-links.active {
        display: block;
    }
}


/* ---------------------------------------------------------------- */
/* Setting Initial Styling for Content Container */
.content {
    margin-left: 20px;
    margin-right: 20px;
    margin-top: 80px;
}
.error-message {
    color: red;
    text-align: center;
    margin-top: 10px;
}


/* ---------------------------------------------------------------- */
/* Home Page Styling */
.home-page {
    display: flex;
    justify-content: center;
    align-items: center;
    margin: 0;
    height: 100vh;

    background-image: url('/static/images/night_sky.jpg');
    background-size: cover;
    background-position: center;
    background-repeat: no-repeat;
}
.home-container {
    padding: 40px;
    width: 500px;
}
.home-header {
    font-size: xx-large;
    font-family: Arial, sans-serif;

    text-shadow: 0 10px 4px black;
    text-decoration: none;
    text-align: center;
    color: white;
}
.home-main {
    font-size: large;
    font-family: Arial, sans-serif;

    text-shadow: 0 10px 4px black;
    text-align: center;
    color: white;
}
.home-footer {
    margin-top: 80px;
    font-size: small;
    font-family: Arial, sans-serif;
    text-align: center;
    bottom: 2%;
    color: white;
}
.map-button {
    margin-top: 80px;
    text-align: center;
    display: flex;
    justify-content: center;
}
.map-button .button {
    color: white;
    text-decoration: none;
    display: inline-block;
    padding: 1.2rem 3.4rem;
    background-color: #2b7aff;
    border-radius: 10px;
    box-shadow: 0 0 20px rgba(0,0,0,1);

    font-size: medium;
    font-family: Arial, sans-serif;
    font-weight: bold;
}
.map-button .button:hover {
    transform: scale(1.05);
    transition: transform 0.2s ease-in-out;
}
.map-button .button:not(:hover) {
    transform: scale(1);
    transition: transform 0.2s ease-in-out;
}


/* ---------------------------------------------------------------- */
/* Login Page Styling */
.login-page {
    display: flex;
    justify-content: center;
    align-items: center;
    margin: 0;
    margin-top: 30px;
    height: 100vh;

    background-image: url('/static/images/login_bkg.jpg');
    background-size: cover;
    background-position: center;
    background-repeat: no-repeat;
}
.login-container {
    background-color: white;
    border-radius: 10px;
    padding: 40px;
    box-shadow: 0 0 20px rgba(0,0,0,1);
    width: 300px;
}
.login-container .login-form h2 {
    text-align: center;
    margin-bottom: 30px;
}
.login-container .login-form .form-group {
    margin-bottom: 20px;
}
.login-container .login-form label {
    display: block;
    margin-bottom: 5px;
    color: #666;
}

.login-container .login-form input[type='text'],
.login-container .login-form input[type='password'] {
    width: 92%;
    padding: 10px;
    border: 1px solid lightgray;
    border-radius: 5px;
}
.forgot-password {
    visibility: hidden; /* Un-hide when this has been implemented */
    text-align: right;
    margin-bottom: 20px;
}
.forgot-password a {
    color: #666;
    text-decoration: none;
    font-size: 0.9em;
}
.login-button {
    width: 100%;
    padding: 10px;
    background-color: #2b7aff;
    border: none;
    border-radius: 20px;
    color: white;
    font-weight: bold;
    cursor: pointer;
}
.login-button:hover {
    transform: scale(1.05);
    transition: transform 0.2s ease-in-out;
}
.login-button:not(:hover) {
    transform: scale(1);
    transition: transform 0.2s ease-in-out;
}
.social-login {
    visibility: hidden; /* Un-hide when this has been implemented */
    color: #666;
    text-align: center;
    margin-top: 30px;
}
.social-icons {
    display: flex;
    justify-content: center;
    margin-top: 10px;
}
.social-icons a {
    display: inline-flex;
    justify-content: center;
    align-items: center;
    width: 40px;
    height: 40px;
    border-radius: 50%;
    margin: 0 5px;
    color: white;
    text-decoration: none;
}
.social-icons a:hover {
    transform: scale(1.05);
    transition: transform 0.2s ease-in-out;
}
.social-icons a:not(:hover) {
    transform: scale(1);
    transition: transform 0.2s ease-in-out;
}
.google { background-color: #db4437; }
.apple { background-color: #000000; }
.instagram { background-color: #ea43b7; }

.signup-link {
    color: #666;
    text-align: center;
    margin-top: 30px;
}
.signup-link a {
    color: black;
    text-decoration: none;
    font-weight: bold;
    border-bottom: 2px solid black;
}


/* ---------------------------------------------------------------- */
/* Register Page Styling */
.register-page {
    display: flex;
    justify-content: center;
    align-items: center;
    margin: 0;
    margin-top: 30px;
    height: 100vh;

    background-image: url('/static/images/login_bkg.jpg');
    background-size: cover;
    background-position: center;
    background-repeat: no-repeat;
}
.register-container {
    background-color: white;
    border-radius: 10px;
    padding: 40px;
    box-shadow: 0 0 20px rgba(0,0,0,1);
    width: 300px;
}
.register-container .register-form h2 {
    text-align: center;
    margin-bottom: 30px;
}
.register-container .register-form .form-group {
    margin-bottom: 20px;
}
.register-container .register-form label {
    display: block;
    margin-bottom: 5px;
    color: #666;
}
.register-container .register-form input[type='text'],
.register-container .register-form input[type='email'],
.register-container .register-form input[type='password'] {
    width: 92%;
    padding: 10px;
    border: 1px solid lightgray;
    border-radius: 5px;
}
.register-button {
    width: 100%;
    padding: 10px;
    background-color: #2b7aff;
    border: none;
    border-radius: 20px;
    color: white;
    font-weight: bold;
    cursor: pointer;
}
.register-button:hover {
    transform: scale(1.05);
    transition: transform 0.2s ease-in-out;
}
.register-button:not(:hover) {
    transform: scale(1);
    transition: transform 0.2s ease-in-out;
}
.signin-link {
    color: #666;
    text-align: center;
    margin-top: 30px;
}
.signin-link a {
    color: black;
    text-decoration: none;
    font-weight: bold;
    border-bottom: 2px solid black;
}

/* ---------------------------------------------------------------- */
/* Event List Page Styling */
.list-page {
    display: flex;
    margin: 0;
    height: 100vh;
    justify-content: center;
    background-image: url('/static/images/list_bkg.jpg');
    background-size: cover;
    background-position: center;
    background-repeat: no-repeat;
}

.list-container {
    width: 100%;
}

.list-header {
    display: flex;
    font-size: xx-large;
    font-family: Arial, sans-serif;
    padding: 100px;
    text-shadow: 0 10px 4px black;
    text-decoration: none;
    text-align: center;
    color: white;
}

.list-grid {
    display: grid;
    grid-template-columns: repeat(auto-fill, minmax(200px, 1fr));
    gap: 16px;
}

.grid-item {
    font-size: large;
    font-family: Arial, sans-serif;
    list-style-type: none;
    text-shadow: 0 10px 4px black;
    text-align: center;
    color: white;
    padding-left: 25px;
    padding-right: 25px;
    border: 15px solid aliceblue;
    background: cornflowerblue;
    background-position: center;
    background-size:cover;
}

.list-icon {
    margin: 5px;
    border: 5px solid aliceblue;
    object-fit: cover;
    display: block;
    margin-left: auto;
    margin-right: auto;
    width: 99%;
}

.list-button {
    text-align: center;
    display: flex;
    justify-content: center;
}
.list-button .button {
    color: white;
    text-decoration: none;
    padding: 0.2rem 0.8rem;
    margin-bottom: 10px;
    background-color: #2b7aff;
    border-radius: 10px;
    box-shadow: 0 0 20px rgba(0,0,0,1);

    font-size: medium;
    font-family: Arial, sans-serif;
    font-weight: bold;
}
.list-button .button:hover {
    transform: scale(1.05);
    transition: transform 0.2s ease-in-out;
}
.list-button .button:not(:hover) {
    transform: scale(1);
    transition: transform 0.2s ease-in-out;
}

/* ---------------------------------------------------------------- */
/* Event Details Page Styling */
.details-page {
    display: flex;
    margin: 0;
    height: 100vh;
    justify-content: center;
    background-image: url('/static/images/list_bkg.jpg');
    background-size: cover;
    background-position: center;
    background-repeat: no-repeat;
}


.details-header {
    display: flex;
    font-size: xx-large;
    font-family: Arial, sans-serif;
    padding-top: 100px;
    text-shadow: 0 10px 4px black;
    text-decoration: none;
    text-align: center;
    color: white;
    justify-content: center;
}

.details-item {
    font-size: large;
    font-family: Arial, sans-serif;
    list-style-type: none;
    text-shadow: 0 10px 4px black;
    text-align: center;
    color: white;
    margin-left: 50px;
    margin-right: 50px;
    padding-left: 25px;
    padding-right: 25px;
    border: 15px solid aliceblue;
    background: cornflowerblue;
    background-position: center;
    background-size:cover;
    justify-content: center;
    height: 50%;
}

.details-icon {
    margin: 5px;
    border: 5px solid aliceblue;
    object-fit: cover;
    display: block;
    margin-left: auto;
    margin-right: auto;
    width: 50%;
    height: 50%;
}

.description-container {
    justify-content: center;
    display: flex;
}

.details-description {
    font-size: large;
    font-family: Arial, sans-serif;
    text-shadow: 0 10px 4px black;
    text-align: center;
    color: white;
    display: flex;
    margin-left: 50px;
    margin-right: 50px;
    margin-top: 50px;
    padding-left: 25px;
    padding-right: 25px;
    border: 15px solid aliceblue;
    background: cornflowerblue;
    background-position: center;
    background-size:cover;
<<<<<<< HEAD
    justify-content: center;
    width: 100vh;
}

.directions-button {
    text-align: center;
    display: flex;
    justify-content: center;
}

.directions-button .button {
    color: white;
    text-decoration: none;
    display: inline-block;
    padding: 0.2rem 0.8rem;
    margin-bottom: 10px;
    background-color: #2b7aff;
    border-radius: 10px;
    box-shadow: 0 0 20px rgba(0,0,0,1);

    font-size: medium;
    font-family: Arial, sans-serif;
    font-weight: bold;
}
.directions-button .button:hover {
    transform: scale(1.05);
    transition: transform 0.2s ease-in-out;
}
.directions-button .button:not(:hover) {
    transform: scale(1);
    transition: transform 0.2s ease-in-out;
=======
}

.account-profile {
    font-size: large;
    font-family: Arial, sans-serif;
    list-style-type: none;
    text-shadow: 0 10px 4px black;
    text-align: center;
    color: white;
    display: inline-block;
    padding-left: 25px;
    padding-right: 25px;
    border: 15px solid aliceblue;
    background: cornflowerblue;
    background-position: center;
    background-size: cover;
    margin: auto;
>>>>>>> e3acfab4
}<|MERGE_RESOLUTION|>--- conflicted
+++ resolved
@@ -581,7 +581,6 @@
     background: cornflowerblue;
     background-position: center;
     background-size:cover;
-<<<<<<< HEAD
     justify-content: center;
     width: 100vh;
 }
@@ -613,7 +612,6 @@
 .directions-button .button:not(:hover) {
     transform: scale(1);
     transition: transform 0.2s ease-in-out;
-=======
 }
 
 .account-profile {
@@ -631,5 +629,4 @@
     background-position: center;
     background-size: cover;
     margin: auto;
->>>>>>> e3acfab4
 }